--- conflicted
+++ resolved
@@ -4,7 +4,6 @@
 from pathlib import Path
 from typing import Union, List, Dict, Any, Type, TypeVar, Tuple, Optional
 
-import numpy as np
 from emmet.core.math import Vector3D, Matrix3D
 from emmet.core.structure import StructureMetadata, MoleculeMetadata
 from emmet.core.tasks import get_uri
@@ -12,14 +11,8 @@
 from pymatgen.core import Structure, Molecule
 from pymatgen.entries.computed_entries import ComputedEntry
 
-<<<<<<< HEAD
-from fhi_aims_workflows.schemas.calculation import Status, AimsObject, Calculation
-from fhi_aims_workflows.utils import datetime_str
-from fhi_aims_workflows.utils.MSONableAtoms import MSONableAtoms
-=======
 from fhi_aims_workflows.schemas.calculation import Status, AimsObject, Calculation, RunStatistics
 from fhi_aims_workflows.utils import datetime_str, MSONableAtoms
->>>>>>> 01b63e3e
 
 _T = TypeVar("_T", bound="TaskDocument")
 _VOLUMETRIC_FILES = ("total_density", "spin_density", "eigenstate_density")
@@ -54,33 +47,19 @@
 
         errors = []
 
-<<<<<<< HEAD
         # if isinstance(calc_docs[0].input.structure, Structure):
         #     initial_vol = calc_docs[0].input.structure.get_volume()
         #     final_vol = calc_docs[-1].output.structure.get_volume()
         #     delta_vol = final_vol - initial_vol
         #     percent_delta_vol = 100 * delta_vol / initial_vol
-=======
-        if isinstance(calc_docs[0].input.structure, Structure):
-            initial_vol = calc_docs[0].input.structure.get_volume()
-            final_vol = calc_docs[-1].output.structure.get_volume()
-            delta_vol = final_vol - initial_vol
-            percent_delta_vol = 100 * delta_vol / initial_vol
->>>>>>> 01b63e3e
         #
         #     if abs(percent_delta_vol) > SETTINGS.AIMS_VOLUME_CHANGE_WARNING_TOL * 100:
         #         warnings.append(
         #             f"Volume change > {SETTINGS.AIMS_VOLUME_CHANGE_WARNING_TOL * 100}%"
         #         )
-<<<<<<< HEAD
         # else:
         delta_vol = None
         percent_delta_vol = None
-=======
-        else:
-            delta_vol = None
-            percent_delta_vol = None
->>>>>>> 01b63e3e
 
         final_calc = calc_docs[-1]
         max_force = None
@@ -251,17 +230,10 @@
     analysis: AnalysisSummary = Field(
         None, description="Summary of structural relaxation and forces"
     )
-<<<<<<< HEAD
     # run_stats: Dict[str, RunStatistics] = Field(
     #     None,
     #     description="Summary of runtime statistics for each calculation in this task",
     # )
-=======
-    run_stats: Dict[str, RunStatistics] = Field(
-        None,
-        description="Summary of runtime statistics for each calculation in this task",
-    )
->>>>>>> 01b63e3e
     # orig_inputs: Dict[str, AimsInput] = Field(
     #     None, description="Summary of the original FHI-aims inputs written by custodian"
     # )
@@ -562,20 +534,12 @@
 
 def _get_max_force(calc_doc: Calculation) -> Optional[float]:
     """Get max force acting on atoms from a calculation document."""
-<<<<<<< HEAD
     forces = None
     # forces = (
     #     calc_doc.output.ionic_steps[-1].get("forces")
     #     if calc_doc.output.ionic_steps
     #     else None
     # )
-=======
-    forces = (
-        calc_doc.output.ionic_steps[-1].get("forces")
-        if calc_doc.output.ionic_steps
-        else None
-    )
->>>>>>> 01b63e3e
     # structure = calc_doc.output.structure
     if forces:
         forces = np.array(forces)
@@ -591,22 +555,4 @@
     all_calcs_completed = all(c.has_aims_completed == Status.SUCCESS for c in calc_docs)
     if len(analysis.errors) == 0 and all_calcs_completed:
         return Status.SUCCESS  # type: ignore
-<<<<<<< HEAD
-    return Status.FAILED  # type: ignore
-=======
-    return Status.FAILED  # type: ignore
-
-
-def _get_run_stats(calc_docs: List[Calculation]) -> Dict[str, RunStatistics]:
-    """Get summary of runtime statistics for each calculation in this task."""
-    run_stats = {}
-    total = {
-        "total_time": 0.0,
-    }
-    for calc_doc in calc_docs:
-        stats = calc_doc.output.run_stats
-        run_stats[calc_doc.task_name] = stats
-        total["total_time"] += stats.total_time
-    run_stats["overall"] = RunStatistics(**total)
-    return run_stats
->>>>>>> 01b63e3e
+    return Status.FAILED  # type: ignore